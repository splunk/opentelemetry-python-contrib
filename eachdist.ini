# These will be sorted first in that order.
# All packages that are depended upon by others should be listed here.
[DEFAULT]
ignore=
    _template

sortfirst=
    opentelemetry-instrumentation
    util/opentelemetry-util-http
    instrumentation/opentelemetry-instrumentation-wsgi
    instrumentation/opentelemetry-instrumentation-dbapi
    instrumentation/opentelemetry-instrumentation-asgi
    instrumentation/opentelemetry-instrumentation-botocore
    instrumentation/*
    exporter/*
    ext/*

[stable]
version=1.37.0.dev

packages=
    opentelemetry-sdk
    opentelemetry-proto
    opentelemetry-propagator-jaeger
    opentelemetry-propagator-b3
    opentelemetry-exporter-zipkin-proto-http
    opentelemetry-exporter-zipkin-json
    opentelemetry-exporter-zipkin
    opentelemetry-exporter-otlp-proto-grpc
    opentelemetry-exporter-otlp
    opentelemetry-exporter-jaeger-thrift
    opentelemetry-exporter-jaeger-proto-grpc
    opentelemetry-exporter-jaeger
    opentelemetry-api

[prerelease]
version=0.58b0.dev

packages=
    all
    opentelemetry-semantic-conventions
    opentelemetry-test-utils
    opentelemetry-instrumentation
    opentelemetry-contrib-instrumentations
    opentelemetry-distro
    opentelemetry-resource-detector-containerid

[exclude_release]
packages=
    opentelemetry-resource-detector-azure
    opentelemetry-sdk-extension-aws
    opentelemetry-propagator-aws-xray
    opentelemetry-instrumentation-google-genai
    opentelemetry-instrumentation-vertexai
    opentelemetry-instrumentation-openai-v2
    opentelemetry-instrumentation-test
    opentelemetry-instrumentation-langchain
<<<<<<< HEAD
    opentelemetry-genai-utils
=======
    opentelemetry-instrumentation-weaviate
>>>>>>> 74536f1a

[lintroots]
extraroots=examples/*,scripts/
subglob=*.py,tests/,test/,src/*,examples/*

[testroots]
extraroots=examples/*,tests/
subglob=tests/,test/<|MERGE_RESOLUTION|>--- conflicted
+++ resolved
@@ -55,11 +55,8 @@
     opentelemetry-instrumentation-openai-v2
     opentelemetry-instrumentation-test
     opentelemetry-instrumentation-langchain
-<<<<<<< HEAD
+    opentelemetry-instrumentation-weaviate
     opentelemetry-genai-utils
-=======
-    opentelemetry-instrumentation-weaviate
->>>>>>> 74536f1a
 
 [lintroots]
 extraroots=examples/*,scripts/
